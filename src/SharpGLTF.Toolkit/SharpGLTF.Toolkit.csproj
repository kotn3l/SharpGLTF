﻿<Project Sdk="Microsoft.NET.Sdk">

  <PropertyGroup>
<<<<<<< HEAD
    <TargetFrameworks>netstandard2.0;netstandard2.1;net6.0;net8.0</TargetFrameworks>
=======
    <TargetFramework>net8.0</TargetFramework>
>>>>>>> 6dd192d1
    <AssemblyName>SharpGLTF.Toolkit</AssemblyName>
    <RootNamespace>SharpGLTF</RootNamespace>    
    <AllowUnsafeBlocks>true</AllowUnsafeBlocks>    
    <Platforms>x64</Platforms>    
  </PropertyGroup>  

  <ItemGroup>
    <Compile Include="..\Shared\Guard.cs" Link="Diagnostics\Guard.cs" />
    <Compile Include="..\Shared\_Extensions.cs" Link="_Extensions.cs" />
    <Compile Include="..\SharpGLTF.Runtime\Runtime\VertexNormalsFactory.cs" Link="Geometry\VertexNormalsFactory.cs" />
    <Compile Include="..\SharpGLTF.Runtime\Runtime\VertexTangentsFactory.cs" Link="Geometry\VertexTangentsFactory.cs" />
  </ItemGroup>  

  <ItemGroup>
    <ProjectReference Include="..\SharpGLTF.Runtime\SharpGLTF.Runtime.csproj" />
  </ItemGroup>    

  <ItemGroup>
    <Service Include="{508349b6-6b84-4df5-91f0-309beebad82d}" />
  </ItemGroup>

  <ItemGroup>
    <None Update="Geometry\VertexTypes\VertexUtils.Builder.Reflection.tt">
      <Generator>TextTemplatingFileGenerator</Generator>
      <LastGenOutput>VertexUtils.Builder.Reflection.cs</LastGenOutput>
    </None>
  </ItemGroup>

  <ItemGroup>
    <Compile Update="Geometry\VertexTypes\VertexUtils.Builder.Reflection.cs">
      <DesignTime>True</DesignTime>
      <AutoGen>True</AutoGen>
      <DependentUpon>VertexUtils.Builder.Reflection.tt</DependentUpon>
    </Compile>
  </ItemGroup>

  <ItemGroup>
    <None Update="Geometry\VertexTypes\VertexMaterial.Permutations.tt">
      <Generator>TextTemplatingFileGenerator</Generator>
      <LastGenOutput>VertexMaterial.Permutations.cs</LastGenOutput>
    </None>
  </ItemGroup>

  <ItemGroup>
    <Compile Update="Geometry\VertexTypes\VertexMaterial.Permutations.cs">
      <DesignTime>True</DesignTime>
      <AutoGen>True</AutoGen>
      <DependentUpon>VertexMaterial.Permutations.tt</DependentUpon>
    </Compile>
  </ItemGroup>

</Project>
<|MERGE_RESOLUTION|>--- conflicted
+++ resolved
@@ -1,60 +1,56 @@
-﻿<Project Sdk="Microsoft.NET.Sdk">
-
-  <PropertyGroup>
-<<<<<<< HEAD
-    <TargetFrameworks>netstandard2.0;netstandard2.1;net6.0;net8.0</TargetFrameworks>
-=======
-    <TargetFramework>net8.0</TargetFramework>
->>>>>>> 6dd192d1
-    <AssemblyName>SharpGLTF.Toolkit</AssemblyName>
-    <RootNamespace>SharpGLTF</RootNamespace>    
-    <AllowUnsafeBlocks>true</AllowUnsafeBlocks>    
-    <Platforms>x64</Platforms>    
-  </PropertyGroup>  
-
-  <ItemGroup>
-    <Compile Include="..\Shared\Guard.cs" Link="Diagnostics\Guard.cs" />
-    <Compile Include="..\Shared\_Extensions.cs" Link="_Extensions.cs" />
-    <Compile Include="..\SharpGLTF.Runtime\Runtime\VertexNormalsFactory.cs" Link="Geometry\VertexNormalsFactory.cs" />
-    <Compile Include="..\SharpGLTF.Runtime\Runtime\VertexTangentsFactory.cs" Link="Geometry\VertexTangentsFactory.cs" />
-  </ItemGroup>  
-
-  <ItemGroup>
-    <ProjectReference Include="..\SharpGLTF.Runtime\SharpGLTF.Runtime.csproj" />
-  </ItemGroup>    
-
-  <ItemGroup>
-    <Service Include="{508349b6-6b84-4df5-91f0-309beebad82d}" />
-  </ItemGroup>
-
-  <ItemGroup>
-    <None Update="Geometry\VertexTypes\VertexUtils.Builder.Reflection.tt">
-      <Generator>TextTemplatingFileGenerator</Generator>
-      <LastGenOutput>VertexUtils.Builder.Reflection.cs</LastGenOutput>
-    </None>
-  </ItemGroup>
-
-  <ItemGroup>
-    <Compile Update="Geometry\VertexTypes\VertexUtils.Builder.Reflection.cs">
-      <DesignTime>True</DesignTime>
-      <AutoGen>True</AutoGen>
-      <DependentUpon>VertexUtils.Builder.Reflection.tt</DependentUpon>
-    </Compile>
-  </ItemGroup>
-
-  <ItemGroup>
-    <None Update="Geometry\VertexTypes\VertexMaterial.Permutations.tt">
-      <Generator>TextTemplatingFileGenerator</Generator>
-      <LastGenOutput>VertexMaterial.Permutations.cs</LastGenOutput>
-    </None>
-  </ItemGroup>
-
-  <ItemGroup>
-    <Compile Update="Geometry\VertexTypes\VertexMaterial.Permutations.cs">
-      <DesignTime>True</DesignTime>
-      <AutoGen>True</AutoGen>
-      <DependentUpon>VertexMaterial.Permutations.tt</DependentUpon>
-    </Compile>
-  </ItemGroup>
-
-</Project>
+﻿<Project Sdk="Microsoft.NET.Sdk">
+
+  <PropertyGroup>
+    <TargetFramework>net8.0</TargetFramework>
+    <AssemblyName>SharpGLTF.Toolkit</AssemblyName>
+    <RootNamespace>SharpGLTF</RootNamespace>    
+    <AllowUnsafeBlocks>true</AllowUnsafeBlocks>    
+    <Platforms>x64</Platforms>    
+  </PropertyGroup>  
+
+  <ItemGroup>
+    <Compile Include="..\Shared\Guard.cs" Link="Diagnostics\Guard.cs" />
+    <Compile Include="..\Shared\_Extensions.cs" Link="_Extensions.cs" />
+    <Compile Include="..\SharpGLTF.Runtime\Runtime\VertexNormalsFactory.cs" Link="Geometry\VertexNormalsFactory.cs" />
+    <Compile Include="..\SharpGLTF.Runtime\Runtime\VertexTangentsFactory.cs" Link="Geometry\VertexTangentsFactory.cs" />
+  </ItemGroup>  
+
+  <ItemGroup>
+    <ProjectReference Include="..\SharpGLTF.Runtime\SharpGLTF.Runtime.csproj" />
+  </ItemGroup>    
+
+  <ItemGroup>
+    <Service Include="{508349b6-6b84-4df5-91f0-309beebad82d}" />
+  </ItemGroup>
+
+  <ItemGroup>
+    <None Update="Geometry\VertexTypes\VertexUtils.Builder.Reflection.tt">
+      <Generator>TextTemplatingFileGenerator</Generator>
+      <LastGenOutput>VertexUtils.Builder.Reflection.cs</LastGenOutput>
+    </None>
+  </ItemGroup>
+
+  <ItemGroup>
+    <Compile Update="Geometry\VertexTypes\VertexUtils.Builder.Reflection.cs">
+      <DesignTime>True</DesignTime>
+      <AutoGen>True</AutoGen>
+      <DependentUpon>VertexUtils.Builder.Reflection.tt</DependentUpon>
+    </Compile>
+  </ItemGroup>
+
+  <ItemGroup>
+    <None Update="Geometry\VertexTypes\VertexMaterial.Permutations.tt">
+      <Generator>TextTemplatingFileGenerator</Generator>
+      <LastGenOutput>VertexMaterial.Permutations.cs</LastGenOutput>
+    </None>
+  </ItemGroup>
+
+  <ItemGroup>
+    <Compile Update="Geometry\VertexTypes\VertexMaterial.Permutations.cs">
+      <DesignTime>True</DesignTime>
+      <AutoGen>True</AutoGen>
+      <DependentUpon>VertexMaterial.Permutations.tt</DependentUpon>
+    </Compile>
+  </ItemGroup>
+
+</Project>