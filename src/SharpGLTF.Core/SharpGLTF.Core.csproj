--- conflicted
+++ resolved
@@ -1,38 +1,33 @@
-﻿<Project Sdk="Microsoft.NET.Sdk">
-
-  <PropertyGroup>    
-<<<<<<< HEAD
-    <TargetFrameworks>netstandard2.0;netstandard2.1;net6.0;net8.0</TargetFrameworks>
-    <AssemblyName>SharpGLTF.Core</AssemblyName>
-=======
-    <TargetFramework>net8.0</TargetFramework>
-	  <LangVersion>12</LangVersion>
-	  <AssemblyName>SharpGLTF.Core</AssemblyName>
->>>>>>> 6dd192d1
-    <RootNamespace>SharpGLTF</RootNamespace>
-    <AllowUnsafeBlocks>true</AllowUnsafeBlocks>
-    <Platforms>x64</Platforms>
-  </PropertyGroup>
-
-  <PropertyGroup>
-    <!--
-    <DefineConstants>TRACE;SUPRESSTRYCATCH</DefineConstants>
-    -->
-  </PropertyGroup>  
-  
-  <ItemGroup>
-    <Compile Include="..\Shared\Guard.cs" Link="Diagnostics\Guard.cs" />
-    <Compile Include="..\Shared\_Extensions.cs" Link="_Extensions.cs" />
-  </ItemGroup>  
-  
-  <ItemGroup Condition=" '$(TargetFramework)' == 'netstandard2.0' OR '$(TargetFramework)' == 'netstandard2.1'">    
-    <PackageReference Include="System.Text.Json" Version="8.0.3" />
-  </ItemGroup>
-
-  <ItemGroup>
-    <None Include="Schema2\Generated\*.cs">
-      <ExcludeFromStyleCop>true</ExcludeFromStyleCop>
-    </None>
-  </ItemGroup>
-
-</Project>
+﻿<Project Sdk="Microsoft.NET.Sdk">
+
+  <PropertyGroup>    
+    <TargetFramework>net8.0</TargetFramework>
+	  <LangVersion>12</LangVersion>
+	  <AssemblyName>SharpGLTF.Core</AssemblyName>
+    <RootNamespace>SharpGLTF</RootNamespace>
+    <AllowUnsafeBlocks>true</AllowUnsafeBlocks>
+    <Platforms>x64</Platforms>
+  </PropertyGroup>
+
+  <PropertyGroup>
+    <!--
+    <DefineConstants>TRACE;SUPRESSTRYCATCH</DefineConstants>
+    -->
+  </PropertyGroup>  
+  
+  <ItemGroup>
+    <Compile Include="..\Shared\Guard.cs" Link="Diagnostics\Guard.cs" />
+    <Compile Include="..\Shared\_Extensions.cs" Link="_Extensions.cs" />
+  </ItemGroup>  
+  
+  <ItemGroup Condition=" '$(TargetFramework)' == 'netstandard2.0' OR '$(TargetFramework)' == 'netstandard2.1'">    
+    <PackageReference Include="System.Text.Json" Version="8.0.3" />
+  </ItemGroup>
+
+  <ItemGroup>
+    <None Include="Schema2\Generated\*.cs">
+      <ExcludeFromStyleCop>true</ExcludeFromStyleCop>
+    </None>
+  </ItemGroup>
+
+</Project>